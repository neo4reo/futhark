--- conflicted
+++ resolved
@@ -161,11 +161,7 @@
 expExtType (If _ _ _ rt)  = pure rt
 expExtType (LoopOp op)    = pure $ loopOpExtType op
 expExtType (PrimOp op)    = staticShapes <$> primOpType op
-<<<<<<< HEAD
-expExtType (SegOp op)     = segOpExtType op
 expExtType (Op op)        = opType op
-=======
->>>>>>> 6029b5aa
 
 -- | The number of values returned by an expression.
 expExtTypeSize :: (IsRetType (RetType lore),
