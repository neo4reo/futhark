--- conflicted
+++ resolved
@@ -55,17 +55,10 @@
   [identAliases e]
 primOpAliases (Rotate _ _ e) =
   [identAliases e]
-<<<<<<< HEAD
-primOpAliases (Split _ _ e _) =
-  [identAliases e,identAliases e]
+primOpAliases (Split _ sizeexps e) =
+  replicate (length sizeexps) (identAliases e)
 primOpAliases (Concat _ x ys _) =
   [identAliases x <> mconcat (map identAliases ys)]
-=======
-primOpAliases (Split _ sizeexps e) =
-  replicate (length sizeexps) (identAliases e)
-primOpAliases (Concat _ x y _) =
-  [identAliases x <> identAliases y]
->>>>>>> 5f1e31a4
 primOpAliases (Copy {}) =
   [mempty]
 primOpAliases (Assert {}) =
